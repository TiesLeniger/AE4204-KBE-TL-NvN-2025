--- conflicted
+++ resolved
@@ -23,14 +23,9 @@
 from ..analysis import ScissorPlot, WeightAndBalance
 from ..core import airfoil_found, G0, RHO0
 
-<<<<<<< HEAD
 # Constants
 CS22_EMPTY_STALL_SPEED = 90/3.6                         # CS22 specified stall speed with airbrakes retracted, water balast empty (pilot + empty weight), [m/s]
 CL_MAX_ESTIMATE = 1.3                                   # [-], estimate of CL max that a high aspect glider wing can generate
-=======
-
-class Glider(GeomBase):
->>>>>>> 068fc232
 
 class Glider(GeomBase):
     # Top-level parameters
@@ -39,7 +34,7 @@
         "standard class",                                                                                   # FAI class of the glider, can be "std", "15", "18", "20" or "open" 
         widget = Dropdown(["standard class", "15m class", "18m class", "20m class", "open class"]),
         validator = OneOf(["standard class", "15m class", "18m class", "20m class", "open class"]))     
-<<<<<<< HEAD
+
     open_class_wingspan = Input(25, validator = GE(18))                                                     # In case of open class glider
     min_pilot_mass = Input(70, validator= Range(60, 90))                                                    # Minimum allowed mass for pilot
     max_pilot_mass = Input(110, validator= Range(80, 120))                                                  # Maximum allowed pilot mass
@@ -47,23 +42,7 @@
 
     wing_taper: float = Input(0.4, validator = Range(0.0, 1.0, incl_min = False))
     wing_pos_long: float = Input(0.3, validator = Range(0.0, 1.0))
-=======
-    open_class_wingspan = Input(25, validator = GE(18))                                                     #In case of open class glider
-    cl_cr: float = Input(0.3, validator = GreaterThan(0.0))
-
-    min_pilot_mass = Input(50, validator= Range(50, 90))                 #Minimum allowed mass for pilot
-    max_pilot_mass = Input(100, validator= Range(80, 120))               #Maximum allowed pilot mass
-    glider_structure_material = Input("Carbon fibre", widget = Dropdown(["Carbon fibre", "Glass fibre"]))
-
-    # Main wing parameters
-    wing_airfoil_id: str = Input('nlf1-0015', validator = airfoil_found)                    # Can be NACA 4- or 5-digit or a string referencing a '.dat' file with coordinates
-    wing_twist: float = Input(-2.0, validator = Range(-5.0, 5.0))                           # Twist of tip w.r.t root in [deg]
-    wing_dihedral: float = Input(3.0, validator = Range(-5.0, 5.0))                         # Wing dihedral angle [deg]
-    wing_sweep: float = Input(0.0, validator = Range(-10.0, 10.0))                          # Quarter chord sweep angle [deg]
-    wing_incidence: float = Input(0.0, validator = Range(-5.0, 5.0))                        # Wing Incidence angle [deg]
-    wing_taper: float = Input(0.5, validator = Range(0.1, 1.0))                             # Taper ratio
-    wing_pos_long: float = Input(0.25, validator = Range(0.0, 1.0))
->>>>>>> 068fc232
+
     wing_pos_vert: float = Input(0.2, validator = Range(0.0, 1.0))
 
     @Input(validator = Range(60.0, 120.0))
@@ -84,24 +63,19 @@
         return False if self.fai_class == "standard class" else True
 
     # Horizontal tail parameters
-<<<<<<< HEAD
-    hor_tail_span: float = Input(2.8, validator = GreaterThan(0.0))                         # Horizontal tail span
     hor_tail_overhang: float = Input(0.1, validator = GreaterThan(0.0))                     # distance in x between LE of root of horizontal tail and LE of tip of vertical tail
     Sh_S: float = Input(0.11, validator = Range(0.0, 1.0, incl_min=False))                  # Ratio of horizotal tail surface area to main wing surface area
     hor_tail_taper: float = Input(0.45, validator=Range(0.1, 1.0))                          # Taper ratio
-=======
-    hor_tail_airfoil_id: float = Input('NACA 0010', validator = airfoil_found)              # Horizontal tail airfoil profile
-    hor_tail_span: float = Input(2.5, validator = Range(0.3, 15))                              # Horizontal tail span
-
-    hor_tail_pos_long: float = Input(1, validator = Range(0.5, 1.3))                        # Horizontal tail position as fraction of fuselage length
-    hor_tail_twist: float = Input(0, validator=Range(-5.0, 5.0))                            # Twist of tip w.r.t root in [deg]
-    hor_tail_dihedral: float = Input(0.0, validator=Range(-5.0, 5.0))                       # Dihedral angle [deg]
-    hor_tail_sweep: float = Input(5, validator=Range(-5.0, 5.0))                            # Quarter chord sweep angle [deg]
-    hor_tail_incidence: float = Input(2, validator=Range(-5.0, 5.0))                        # Incidence angle [deg]
-    hor_tail_taper: float = Input(0.55, validator=Range(0.1, 1.0))                           # Taper ratio
->>>>>>> 068fc232
+
     SM: float = Input(0.1, validator = Range(0, 0.2))                                       # Stability margin
-
+    
+    @Input
+    def hor_tail_span(self):
+        if self.wing_span <= 18:
+            return 2.5
+        else:
+            return 3.0
+    
     @Input
     def hor_tail_surface_area(self):
         return self.Sh_S * self.wing_surface_area
@@ -111,7 +85,6 @@
         return (2*self.hor_tail_surface_area)/(self.hor_tail_span * (1 + self.hor_tail_taper))
 
     # Vertical tail parameters
-<<<<<<< HEAD
     ver_tail_aspect_ratio: float = Input(1.75, validator = Range(1.5, 2.0))                 # Vertical tail aspect ratio
     ver_tail_volume: float = Input(0.06, validator = Range(0.045, 0.075))                   # Vertical tail volume
     ver_tail_root_chord: float = Input(0.75, validator = GreaterThan(0.0))                  # Vertical tail root chord
@@ -120,14 +93,6 @@
     ver_tail_avl_n_spanwise = Input(12, validator = GreaterThan(0))                         # Vertical tail spanwise elements for avl
 
     mesh_deflection: float = Input(1e-4, validator = GreaterThan(0.0))
-=======
-    ver_tail_airfoil_id: float = Input('NACA 0012', validator = airfoil_found)              # Vertical tail airfoil profile
-    ver_tail_root_chord: float = Input(0.9, validator = GreaterThan(0.0))                   # Vertical tail root chord
-    ver_tail_pos_long: float = Input(1, validator=Range(0.5,1.3))                           # Vertical tail position as fraction of fuselage length
-    ver_tail_height: float = Input(1.2, validator= Range(0.2, 2))                           # Height of vertical tailplane in meters
-    ver_tail_sweep: float = Input(5, validator=Range(-5.0, 5.0))                            # Quarter chord sweep angle [deg]
-    ver_tail_taper: float = Input(0.6, validator=Range(0.1, 1.0))                           # Taper ratio
->>>>>>> 068fc232
 
     # Fuselage input parameters
     @Input(validator = Range(0.3, 1.8))
@@ -210,338 +175,7 @@
         )
         current_empty_mass = glider_wb.get_total_empty_mass
         return current_empty_mass
-
-    # Fuselage attributes
-    @Attribute
-    def fuselage_max_radius(self):
-        return self.fuselage_max_diameter/2
-
-    # Main wing attributes
-    @Attribute
-    def wingspan(self):
-        #Define the wingspan based on FAI class limitations:
-        if self.fai_class == "standard class":
-            return 15 #meters
-        elif self.fai_class == "15m class":
-            return 15 #metres
-        elif self.fai_class == "18m class":
-            return 18 #metres
-        elif self.fai_class == "20m class":
-            return 20 #metres
-        elif self.fai_class == "open class":
-            return self.open_class_wingspan                                                 # Open class has no wingspan limitation, user can define it (default = 25m)
-        
-    @Attribute
-<<<<<<< HEAD
-    def wing_surface_area(self):
-        return self.max_to_mass / self.wing_loading
-=======
-    def hor_tail_span(self):
-        #Define the tailspan based on wingspan:
-        if self.wingspan <= 18:
-            return 2.5 #meters
-        else:
-            return 3.0 #metres
-
-    @Attribute
-    def max_to_mass(self):
-        #Define the MTOM based on FAI class limitations:
-        if self.fai_class == "standard class":
-            return 525 #kg
-        elif self.fai_class == "15m class":
-            return 525 #kg
-        elif self.fai_class == "18m class":
-            return 600 #kg
-        elif self.fai_class == "20m class":
-            return 800 #kg
-        elif self.fai_class == "open class":
-            return 850 #kg
->>>>>>> 068fc232
-
-    @Attribute
-    def wing_position(self):
-        return translate(self.position,
-                        'x', self.wing_pos_long * self.fuselage_length,
-                        'z', self.wing_pos_vert * self.fuselage_max_radius)
-    
-    @Attribute
-<<<<<<< HEAD
-    def wing_aspect_ratio(self):
-        return self.wing_span**2 / self.wing_surface_area
-=======
-    def wing_surface_area(self):
-        return self.right_wing.half_area * 2
->>>>>>> 068fc232
-
-    # Horizontail tail attributes
-    @Attribute
-<<<<<<< HEAD
-    def hor_tail_tip_chord(self):
-        return self.hor_tail_root_chord * self.hor_tail_taper
-    
-    @Attribute
-    def hor_tail_position(self):
-        return translate(rotate(self.vert_tail.profiles[-1].position, "x", -90, deg = True),
-                         "x", -self.hor_tail_overhang)
-    
-=======
-    def hor_tail_surface_area(self):
-        return self.right_hor_tail.half_area * 2
-
->>>>>>> 068fc232
-    @Attribute
-    def hor_tail_length(self):
-        quarter_chord_wing = 0.25 * self.right_wing.mean_aerodynamic_chord
-        quarter_chord_hor_tail = 0.25 * self.right_hor_tail.mean_aerodynamic_chord
-        return (self.hor_tail_position[0] + quarter_chord_hor_tail) - (self.wing_position[0] + quarter_chord_wing)
-    
-    # Vertical tail attributes
-    @Attribute
-    def ver_tail_position(self):
-        return rotate(translate(self.position, 'x', self.fuselage_length),
-                      'x', np.radians(90))
-    
-    @Attribute
-    def ver_tail_length(self):
-        quarter_chord_wing = 0.25 * self.right_wing.mean_aerodynamic_chord
-        quarter_chord_tail = 0.25 * self.ver_tail_root_chord
-        return (self.ver_tail_position.point[0] + quarter_chord_tail) - (self.wing_position.point[0] + quarter_chord_wing)
-    
-    @Attribute
-    def dCLv_dBeta(self):
-        return (2*np.pi*self.ver_tail_aspect_ratio)/(2 + np.sqrt(self.ver_tail_aspect_ratio**2 + 4))
-    
-    @Attribute
-    def ver_tail_area(self):
-        return (self.ver_tail_volume * self.wing_surface_area * self.wing_span) / (self.ver_tail_length * self.dCLv_dBeta)
-    
-    @Attribute
-    def ver_tail_taper(self):
-        return self.hor_tail_root_chord / self.ver_tail_root_chord
-    
-    @Attribute
-    def ver_tail_height(self):
-        return np.sqrt(self.ver_tail_aspect_ratio * self.ver_tail_area)
-
-    # Parts
-    @Part
-    def right_wing(self):
-        return LiftingSurface(
-            name = "Main wing",
-<<<<<<< HEAD
-            root_chord = self.wing_root_chord,
-            span = self.wing_span/2,
-            num_sections = 1,                               # Default setting is one wing section, user can add more in GUI
-            mesh_deflection = self.mesh_deflection,
-            af_cst_order = 5,                               # Default setting, adjustable in GUI under right_wing part
-            af_num_points = 200,                            # Default setting, adjustable in GUI under right_wing part 
-            af_closed_TE = True,                            # Default setting, adjustable in GUI under right_wing part 
-            position = self.wing_position,                  
-=======
-            root_af = self.wing_airfoil_id,
-            tip_af = self.wing_airfoil_id,
-            root_chord = 0.9,
-            taper = 0.4,
-            span = 7.5,
-            twist = -2.0,
-            sweep = 2.0,
-            sweep_loc = 0.25,
-            dihedral = 2.0,
-            incidence_angle = 1.0,
-            num_sections = 1,
-            mesh_deflection = 1e-4,
-            af_cst_order = 5,
-            af_num_points = 40,
-            af_closed_TE = True,
-            position = self.wing_position,
->>>>>>> 068fc232
-            has_winglet = self.has_winglet,
-        )
-
-    @Part
-    def left_wing(self):
-        return MirroredShape(
-            shape_in = self.right_wing,
-            reference_point = self.wing_position,
-            vector1 = self.position.Vz,
-            vector2 = self.position.Vx
-            #mesh_deflection=self.mesh_deflection
-        )
-    
-    @Attribute(in_tree = True)
-    def main_wing_avl_surface(self):
-        return avl.Surface(
-            name = "Main Wing",
-            n_chordwise = Input(12, validator = GreaterThan(0)),
-            chord_spacing = avl.Spacing.cosine,
-            n_spanwise = Input(24, validator = GreaterThan(0)),
-            span_spacing = avl.Spacing.cosine,
-            y_duplicate = self.right_wing.position.point[1],
-            sections = [profile.avl_section for profile in self.right_wing.profiles]   
-        )
-
-    @Part
-    def right_hor_tail(self):
-        return LiftingSurface(
-            name = "Horizontal tail",
-<<<<<<< HEAD
-            root_af = "NACA 0010",                              # Hard-coded default value to keep glider class as clean as possible, editable in GUI
-            tip_af = "NACA 0010",                               # "
-            root_chord = self.hor_tail_root_chord,
-            taper = self.hor_tail_taper,
-            span = self.hor_tail_span/2,
-            twist = 0.0,                                        # Hard-coded default value to keep glider class as clean as possible, editable in GUI
-            sweep = 5.0,                                        # "
-            sweep_loc = 0.0,                                    # "
-            dihedral = 0.0,                                     # "
-            incidence_angle = 2.0,                              # "    
-            num_sections = 1,                                   # "
-            mesh_deflection = self.mesh_deflection,                                 
-            af_cst_order = 5,                                   # Hard-coded default value to keep glider class as clean as possible, editable in GUI
-            af_num_points = 40,                                 # "
-            af_closed_TE = True,                                # "
-=======
-            root_af = self.hor_tail_airfoil_id,
-            tip_af = self.hor_tail_airfoil_id,
-            root_chord = self.vert_tail.profiles[-1].chord + 0.1,
-            taper = 0.55,
-            span = self.hor_tail_span / 2,
-            twist = self.hor_tail_twist,
-            sweep = self.hor_tail_sweep,
-            sweep_loc = 0.25,
-            dihedral = self.hor_tail_dihedral,
-            incidence_angle = self.hor_tail_incidence,
-            num_sections = 1,
-            mesh_deflection = 1e-4,
-            af_cst_order = 5,
-            af_num_points = 40,
-            af_closed_TE = True,
->>>>>>> 068fc232
-            position = self.hor_tail_position,
-            has_winglet = False                                 # Horizontal and vertical tails almost never have winglets
-        )
-
-    @Part
-    def left_hor_tail(self):
-        return MirroredShape(
-            shape_in = self.right_hor_tail,
-            reference_point = self.hor_tail_position,
-            vector1 = self.position.Vz,
-            vector2 = self.position.Vx
-        )
-    
-    @Attribute(in_tree = True)
-    def horizontal_tail_avl_surface(self):
-        return avl.Surface(
-            name = "Horizontal tail",
-            n_chordwise = Input(8, validator = GreaterThan(0)),
-            chord_spacing = avl.Spacing.cosine,
-            n_spanwise = Input(16, validator = GreaterThan(0)),
-            span_spacing = avl.Spacing.cosine,
-            y_duplicate = self.right_hor_tail.position.point[1],
-            sections = [profile.avl_section for profile in self.right_hor_tail.profiles]   
-        )
-
-    @Part
-    def vert_tail(self):
-        return LiftingSurface(
-            name = "Vertical tail",
-<<<<<<< HEAD
-            root_af = "NACA 0012",                              # Hard-coded default value to keep glider class as clean as possible, editable in GUI
-            tip_af = "NACA 0012",                               # "
-=======
-            root_af = "NACA 0014",
-            tip_af = "NACA 0014",
->>>>>>> 068fc232
-            root_chord = self.ver_tail_root_chord,
-            taper = self.ver_tail_taper,
-            span = self.ver_tail_height,
-            twist = 0.0,                                        # Glider vertical tails do not have twist. Editable in GUI but not relevant
-            sweep = self.ver_tail_sweep,                    
-            sweep_loc = 0.0,                                    # Hard-coded default value to keep glider class as clean as possible, editable in GUI
-            dihedral = 0.0,                                     # Glider vertical tails do not have dihedral (rotation handled by ver_tail_position). Editable in GUI but not relevant
-            incidence_angle = 0.0,                              # Glider vertical tails do not have an incidence angle. Editable in GUI but not relevant
-            num_sections = 1,                                   # Vertical tails rarely have multiple sections
-            mesh_deflection = self.mesh_deflection,                             
-            af_cst_order = 5,                                   # Hard-coded default value to keep glider class as clean as possible, editable in GUI
-            af_num_points = 40,                                 # "
-            af_closed_TE = True,                                # "
-            position = self.ver_tail_position,
-            has_winglet = False                                 # Vertical tails have no winglets
-        )
-    
-    @Attribute(in_tree = True)
-    def vertical_tail_avl_surface(self):
-        return avl.Surface(
-            name = "Vertical tail",
-            n_chordwise = Input(8, validator = GreaterThan(0)),
-            chord_spacing = avl.Spacing.cosine,
-            n_spanwise = Input(12, validator = GreaterThan(0)),
-            span_spacing = avl.Spacing.cosine,
-            y_duplicate = None,
-            sections = [profile.avl_section for profile in self.vert_tail.profiles]   
-        )
-
-    @Part
-    def fuselage(self):
-        return GliderFuselage(
-            position = self.position, #Starts at origin
-            L = self.fuselage_length,
-            D = self.fuselage_max_diameter,
-            mesh_deflection=1e-4,
-            wing_position = self.wing_position,
-        )
-
-<<<<<<< HEAD
-=======
-    @Attribute
-    def glider_x_cog(self):
-        glider_wb = WeightAndBalance(min_pilot_mass=self.min_pilot_mass,
-                                     max_pilot_mass=self.max_pilot_mass,
-                                     current_pilot_mass=self.current_pilot_mass,
-                                     glider_structure_material=self.glider_structure_material,
-                                     right_wing_cog=self.right_wing.cog,
-                                     left_wing_cog=self.right_wing.cog,
-                                     vertical_tail_cog= self.vert_tail.cog,
-                                     right_hor_tail_cog=self.right_hor_tail.cog,
-                                     left_hor_tail_cog=self.left_hor_tail.cog,
-                                     fuselage_cog=self.fuselage.fuselage_solid.cog,
-                                     pilot_cog=self.fuselage.canopy_ellipse.center,
-                                     right_wing_volume=self.right_wing.volume,
-                                     left_wing_volume = self.right_wing.volume, #Mirrored has no volume for some reason (assume symmetrical)
-                                     vertical_tail_volume = self.vert_tail.volume,
-                                     right_hor_tail_volume = self.right_hor_tail.volume,
-                                     left_hor_tail_volume = self.right_hor_tail.volume, #Mirrored has no volume for some reason (assume symmetrical)
-                                     fuselage_volume = self.fuselage.fuselage_solid.volume,
-        )
-        current_x_cog = glider_wb.get_current_cog
-        fwd_limit_x_cog = glider_wb.get_fwd_limit_cog
-        bwd_limit_x_cog = glider_wb.get_bwd_limit_cog
-        return current_x_cog, fwd_limit_x_cog, bwd_limit_x_cog
-
-    @Attribute
-    def glider_empty_mass(self):
-        glider_wb = WeightAndBalance(min_pilot_mass=self.min_pilot_mass,
-                                     max_pilot_mass=self.max_pilot_mass,
-                                     current_pilot_mass=self.current_pilot_mass,
-                                     glider_structure_material=self.glider_structure_material,
-                                     right_wing_cog=self.right_wing.cog,
-                                     left_wing_cog=self.right_wing.cog,
-                                     vertical_tail_cog= self.vert_tail.cog,
-                                     right_hor_tail_cog=self.right_hor_tail.cog,
-                                     left_hor_tail_cog=self.left_hor_tail.cog,
-                                     fuselage_cog=self.fuselage.fuselage_solid.cog,
-                                     pilot_cog=self.fuselage.canopy_ellipse.center,
-                                     right_wing_volume=self.right_wing.volume,
-                                     left_wing_volume = self.right_wing.volume, #Mirrored has no volume for some reason (assume symmetrical)
-                                     vertical_tail_volume = self.vert_tail.volume,
-                                     right_hor_tail_volume = self.right_hor_tail.volume,
-                                     left_hor_tail_volume = self.right_hor_tail.volume, #Mirrored has no volume for some reason (assume symmetrical)
-                                     fuselage_volume = self.fuselage.fuselage_solid.volume
-        )
-        current_empty_mass = glider_wb.get_total_empty_mass
-        return current_empty_mass
-
+    
     @Attribute
     def glider_list_of_masses(self):
         glider_wb = WeightAndBalance(min_pilot_mass=self.min_pilot_mass,
@@ -565,7 +199,212 @@
         list_of_masses = glider_wb.list_of_masses
         return list_of_masses
 
->>>>>>> 068fc232
+    # Fuselage attributes
+    @Attribute
+    def fuselage_max_radius(self):
+        return self.fuselage_max_diameter/2
+
+    # Main wing attributes
+    @Attribute
+    def wing_span(self):
+        #Define the wingspan based on FAI class limitations:
+        if self.fai_class == "standard class":
+            return 15 #meters
+        elif self.fai_class == "15m class":
+            return 15 #metres
+        elif self.fai_class == "18m class":
+            return 18 #metres
+        elif self.fai_class == "20m class":
+            return 20 #metres
+        elif self.fai_class == "open class":
+            return self.open_class_wingspan                                                 # Open class has no wingspan limitation, user can define it (default = 25m)
+        
+    @Attribute
+    def wing_surface_area(self):
+        return self.max_to_mass / self.wing_loading
+
+    @Attribute
+    def wing_position(self):
+        return translate(self.position,
+                        'x', self.wing_pos_long * self.fuselage_length,
+                        'z', self.wing_pos_vert * self.fuselage_max_radius)
+    
+    @Attribute
+    def wing_aspect_ratio(self):
+        return self.wing_span**2 / self.wing_surface_area
+
+
+    # Horizontail tail attributes
+    @Attribute
+    def hor_tail_tip_chord(self):
+        return self.hor_tail_root_chord * self.hor_tail_taper
+    
+    @Attribute
+    def hor_tail_position(self):
+        return translate(rotate(self.vert_tail.profiles[-1].position, "x", -90, deg = True),
+                         "x", -self.hor_tail_overhang)
+   
+    @Attribute
+    def hor_tail_length(self):
+        quarter_chord_wing = 0.25 * self.right_wing.mean_aerodynamic_chord
+        quarter_chord_hor_tail = 0.25 * self.right_hor_tail.mean_aerodynamic_chord
+        return (self.hor_tail_position[0] + quarter_chord_hor_tail) - (self.wing_position[0] + quarter_chord_wing)
+    
+    # Vertical tail attributes
+    @Attribute
+    def ver_tail_position(self):
+        return rotate(translate(self.position, 'x', self.fuselage_length),
+                      'x', np.radians(90))
+    
+    @Attribute
+    def ver_tail_length(self):
+        quarter_chord_wing = 0.25 * self.right_wing.mean_aerodynamic_chord
+        quarter_chord_tail = 0.25 * self.ver_tail_root_chord
+        return (self.ver_tail_position.point[0] + quarter_chord_tail) - (self.wing_position.point[0] + quarter_chord_wing)
+    
+    @Attribute
+    def dCLv_dBeta(self):
+        return (2*np.pi*self.ver_tail_aspect_ratio)/(2 + np.sqrt(self.ver_tail_aspect_ratio**2 + 4))
+    
+    @Attribute
+    def ver_tail_area(self):
+        return (self.ver_tail_volume * self.wing_surface_area * self.wing_span) / (self.ver_tail_length * self.dCLv_dBeta)
+    
+    @Attribute
+    def ver_tail_taper(self):
+        return self.hor_tail_root_chord / self.ver_tail_root_chord
+    
+    @Attribute
+    def ver_tail_height(self):
+        return np.sqrt(self.ver_tail_aspect_ratio * self.ver_tail_area)
+
+    # Parts
+    @Part
+    def right_wing(self):
+        return LiftingSurface(
+            name = "Main wing",
+            root_chord = self.wing_root_chord,
+            span = self.wing_span/2,
+            num_sections = 1,                               # Default setting is one wing section, user can add more in GUI
+            mesh_deflection = self.mesh_deflection,
+            af_cst_order = 5,                               # Default setting, adjustable in GUI under right_wing part
+            af_num_points = 200,                            # Default setting, adjustable in GUI under right_wing part 
+            af_closed_TE = True,                            # Default setting, adjustable in GUI under right_wing part 
+            position = self.wing_position,                  
+            has_winglet = self.has_winglet,
+        )
+
+    @Part
+    def left_wing(self):
+        return MirroredShape(
+            shape_in = self.right_wing,
+            reference_point = self.wing_position,
+            vector1 = self.position.Vz,
+            vector2 = self.position.Vx
+            #mesh_deflection=self.mesh_deflection
+        )
+    
+    @Attribute(in_tree = True)
+    def main_wing_avl_surface(self):
+        return avl.Surface(
+            name = "Main Wing",
+            n_chordwise = Input(12, validator = GreaterThan(0)),
+            chord_spacing = avl.Spacing.cosine,
+            n_spanwise = Input(24, validator = GreaterThan(0)),
+            span_spacing = avl.Spacing.cosine,
+            y_duplicate = self.right_wing.position.point[1],
+            sections = [profile.avl_section for profile in self.right_wing.profiles]   
+        )
+
+    @Part
+    def right_hor_tail(self):
+        return LiftingSurface(
+            name = "Horizontal tail",
+            root_af = "NACA 0010",                              # Hard-coded default value to keep glider class as clean as possible, editable in GUI
+            tip_af = "NACA 0010",                               # "
+            root_chord = self.hor_tail_root_chord,
+            taper = self.hor_tail_taper,
+            span = self.hor_tail_span/2,
+            twist = 0.0,                                        # Hard-coded default value to keep glider class as clean as possible, editable in GUI
+            sweep = 5.0,                                        # "
+            sweep_loc = 0.0,                                    # "
+            dihedral = 0.0,                                     # "
+            incidence_angle = 2.0,                              # "    
+            num_sections = 1,                                   # "
+            mesh_deflection = self.mesh_deflection,                                 
+            af_cst_order = 5,                                   # Hard-coded default value to keep glider class as clean as possible, editable in GUI
+            af_num_points = 40,                                 # "
+            af_closed_TE = True,                                # "
+            position = self.hor_tail_position,
+            has_winglet = False                                 # Horizontal and vertical tails almost never have winglets
+        )
+
+    @Part
+    def left_hor_tail(self):
+        return MirroredShape(
+            shape_in = self.right_hor_tail,
+            reference_point = self.hor_tail_position,
+            vector1 = self.position.Vz,
+            vector2 = self.position.Vx
+        )
+    
+    @Attribute(in_tree = True)
+    def horizontal_tail_avl_surface(self):
+        return avl.Surface(
+            name = "Horizontal tail",
+            n_chordwise = Input(8, validator = GreaterThan(0)),
+            chord_spacing = avl.Spacing.cosine,
+            n_spanwise = Input(16, validator = GreaterThan(0)),
+            span_spacing = avl.Spacing.cosine,
+            y_duplicate = self.right_hor_tail.position.point[1],
+            sections = [profile.avl_section for profile in self.right_hor_tail.profiles]   
+        )
+
+    @Part
+    def vert_tail(self):
+        return LiftingSurface(
+            name = "Vertical tail",
+            root_af = "NACA 0012",                              # Hard-coded default value to keep glider class as clean as possible, editable in GUI
+            tip_af = "NACA 0012",                               # "
+            root_chord = self.ver_tail_root_chord,
+            taper = self.ver_tail_taper,
+            span = self.ver_tail_height,
+            twist = 0.0,                                        # Glider vertical tails do not have twist. Editable in GUI but not relevant
+            sweep = self.ver_tail_sweep,                    
+            sweep_loc = 0.0,                                    # Hard-coded default value to keep glider class as clean as possible, editable in GUI
+            dihedral = 0.0,                                     # Glider vertical tails do not have dihedral (rotation handled by ver_tail_position). Editable in GUI but not relevant
+            incidence_angle = 0.0,                              # Glider vertical tails do not have an incidence angle. Editable in GUI but not relevant
+            num_sections = 1,                                   # Vertical tails rarely have multiple sections
+            mesh_deflection = self.mesh_deflection,                             
+            af_cst_order = 5,                                   # Hard-coded default value to keep glider class as clean as possible, editable in GUI
+            af_num_points = 40,                                 # "
+            af_closed_TE = True,                                # "
+            position = self.ver_tail_position,
+            has_winglet = False                                 # Vertical tails have no winglets
+        )
+    
+    @Attribute(in_tree = True)
+    def vertical_tail_avl_surface(self):
+        return avl.Surface(
+            name = "Vertical tail",
+            n_chordwise = Input(8, validator = GreaterThan(0)),
+            chord_spacing = avl.Spacing.cosine,
+            n_spanwise = Input(12, validator = GreaterThan(0)),
+            span_spacing = avl.Spacing.cosine,
+            y_duplicate = None,
+            sections = [profile.avl_section for profile in self.vert_tail.profiles]   
+        )
+
+    @Part
+    def fuselage(self):
+        return GliderFuselage(
+            position = self.position, #Starts at origin
+            L = self.fuselage_length,
+            D = self.fuselage_max_diameter,
+            mesh_deflection=1e-4,
+            wing_position = self.wing_position,
+        )
+
     @action(button_label = "plot")
     def scissor_plot(self):
         plot = ScissorPlot(
