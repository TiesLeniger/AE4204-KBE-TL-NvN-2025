# Python native imports
import warnings
from wsgiref.validate import validator

# Python third party imports
import numpy as np
import matlab

# ParaPy imports
from parapy.geom import GeomBase, translate, rotate, MirroredShape
from parapy.core import Input, Attribute, Part, action
from parapy.core.widgets import Dropdown
from parapy.core.validate import OneOf, Range, GE, Validator, GreaterThan
import kbeutils.avl as avl

# Custom imports
from .lifting_surface import LiftingSurface, LiftingSection
from .fuselage import GliderFuselage
<<<<<<< HEAD
from ..analysis import ScissorPlot
from ..core import airfoil_found, convert_matlab_dict
from ..external import MATLAB_Q3D_ENGINE, Q3DData
=======
from ..analysis import ScissorPlot, WeightAndBalance
from ..core import airfoil_found
>>>>>>> 49c7702f

class Glider(GeomBase):

    # Top-level parameters
    occupants: int = Input(1, widget = Dropdown([1, 2]), validator = OneOf([1, 2]))                         # Number of occupants of the glider, default value is 1
    fai_class: str = Input(
        "standard class",                                                                                   # FAI class of the glider, can be "std", "15", "18", "20" or "open" 
        widget = Dropdown(["standard class", "15m class", "18m class", "20m class", "open class"]),
        validator = OneOf(["standard class", "15m class", "18m class", "20m class", "open class"]))     
    open_class_wingspan = Input(25, validator = GE(18))                                                     #In case of open class glider
    cl_cr: float = Input(0.3, validator = GreaterThan(0.0))

    min_pilot_mass = Input(70, validator= Range(60, 90))                 #Minimum allowed mass for pilot
    max_pilot_mass = Input(110, validator= Range(80, 120))               #Maximum allowed pilot mass
    glider_structure_material = Input("Carbon fibre", widget = Dropdown(["Carbon fibre", "Glass fibre"]))

    # Main wing parameters
    wing_airfoil_id: str = Input('nlf1-0015', validator = airfoil_found)                    # Can be NACA 4- or 5-digit or a string referencing a '.dat' file with coordinates
    wing_twist: float = Input(-2.0, validator = Range(-5.0, 5.0))                           # Twist of tip w.r.t root in [deg]
    wing_dihedral: float = Input(3.0, validator = Range(-5.0, 5.0))                         # Wing dihedral angle [deg]
    wing_sweep: float = Input(0.0, validator = Range(-10.0, 10.0))                          # Quarter chord sweep angle [deg]
    wing_incidence: float = Input(0.0, validator = Range(-5.0, 5.0))                        # Wing Incidence angle [deg]
    wing_taper: float = Input(0.5, validator = Range(0.1, 1.0))                             # Taper ratio
    wing_pos_long: float = Input(0.3, validator = Range(0.0, 1.0))
    wing_pos_vert: float = Input(0.2, validator = Range(0.0, 1.0))

    # Winglet parameters
    has_winglet: bool = Input(True)                                                         # Boolean for adding a winglet
    winglet_length: float = Input(0.3, validator = Range(0.0, 1.0))                         # Winglet length in [m]
    winglet_cant: float = Input(5.0, validator = Range(0.0, 90.0))                          # Cant angle of the winglet [deg] (90 deg means wing extension)
    winglet_toe: float = Input(0.5, Range(-5.0, 5.0))                                       # Toe angle of the winglet [deg]
    winglet_sweep: float = Input(30.0, Range(0.0, 30.0))                                    # Leading edge sweep of the winglet [deg]
    winglet_tip_af: str = Input('NACA 0010', validator = airfoil_found)                     # Airfoil profile of the winglet
    winglet_taper: float = Input(0.5, Range(0.1, 1.0))                                      # Winglet taper ratio

    # Horizontal tail parameters
<<<<<<< HEAD
    hor_tail_airfoil_id: float = Input('NACA 0011', validator = airfoil_found)              # Horizontal tail airfoil profile
    hor_tail_span: float = Input(1, validator = Range(0.3, 3))                              # Horizontal tail span
=======
    hor_tail_airfoil_id: float = Input('NACA 0010', validator = airfoil_found)              # Horizontal tail airfoil profile
    hor_tail_span: float = Input(1, validator = Range(0.3, 4))                              # Horizontal tail span
>>>>>>> 49c7702f
    hor_tail_pos_long: float = Input(1, validator = Range(0.5, 1.3))                        # Horizontal tail position as fraction of fuselage length
    hor_tail_twist: float = Input(0, validator=Range(-5.0, 5.0))                            # Twist of tip w.r.t root in [deg]
    hor_tail_dihedral: float = Input(0.0, validator=Range(-5.0, 5.0))                       # Dihedral angle [deg]
    hor_tail_sweep: float = Input(5, validator=Range(-5.0, 5.0))                            # Quarter chord sweep angle [deg]
    hor_tail_incidence: float = Input(2, validator=Range(-5.0, 5.0))                        # Incidence angle [deg]
    hor_tail_taper: float = Input(0.5, validator=Range(0.1, 1.0))                           # Taper ratio
    SM: float = Input(0.1, validator = Range(0, 0.2))                                       # Stability margin

    # Vertical tail parameters
    ver_tail_airfoil_id: float = Input('NACA 0012', validator = airfoil_found)              # Vertical tail airfoil profile
    ver_tail_root_chord: float = Input(0.5, validator = GreaterThan(0.0))                   # Vertical tail root chord
    ver_tail_pos_long: float = Input(1, validator=Range(0.5,1.3))                           # Vertical tail position as fraction of fuselage length
    ver_tail_height: float = Input(1.2, validator= Range(0.2, 2))                           # Height of vertical tailplane in meters
    ver_tail_sweep: float = Input(5, validator=Range(-5.0, 5.0))                            # Quarter chord sweep angle [deg]
    ver_tail_taper: float = Input(0.6, validator=Range(0.1, 1.0))                           # Taper ratio

    @Input
    def current_pilot_mass(self):
        #Return the average for current pilot mass estimate
        #Also adjustable
        return (self.max_pilot_mass + self.min_pilot_mass) / 2

    # Fuselage parameters
    @Input(validator = Range(0.3, 1.8))
    def fuselage_max_diameter(self):
        val = 0.0
        if self.occupants == 1:
            val = 0.7
        if self.occupants == 2:
            val = 1.0
        return val

    @Input(validator = Range(4.0, 10.0))
    def fuselage_length(self):
        val = 0.0
        if self.occupants == 1:
            val = 6.5
        if self.occupants == 2:
            val = 8.5
        return val

    #Glider Attributes and Parts

    @Attribute
    def fuselage_max_radius(self):
        return self.fuselage_max_diameter/2

    @Attribute
    def wingspan(self):
        #Define the wingspan based on FAI class limitations:
        if self.fai_class == "standard class":
            return 15 #meters
        elif self.fai_class == "15m class":
            return 15 #metres
        elif self.fai_class == "18m class":
            return 18 #metres
        elif self.fai_class == "20m class":
            return 20 #metres
        elif self.fai_class == "open class":
            return self.open_class_wingspan                                                 # Open class has no wingspan limitation, user can define it (default = 25m)

    @Attribute
    def max_to_mass(self):
        #Define the MTOM based on FAI class limitations:
        if self.fai_class == "standard class":
            return 525 #kg
        elif self.fai_class == "15m class":
            return 525 #kg
        elif self.fai_class == "18m class":
            return 600 #kg
        elif self.fai_class == "20m class":
            return 800 #kg
        elif self.fai_class == "open class":
            return 850 #kg

    @Attribute
    def wing_position(self):
        return translate(self.position,
                        'x', self.wing_pos_long * self.fuselage_length,
                        'z', self.wing_pos_vert * self.fuselage_max_radius)

    @Attribute
    def wing_surface_area(self):
        return self.right_wing.area * 2

    @Attribute
    def hor_tail_surface_area(self):
        return self.right_hor_tail.area * 2

    @Attribute
    def tail_length(self):
        quarter_chord_wing = 0.25 * self.right_wing.mean_aerodynamic_chord
        quarter_chord_hor_tail = 0.25 * self.right_hor_tail.mean_aerodynamic_chord
        return (self.hor_tail_position[0] + quarter_chord_hor_tail) - (self.wing_position[0] + quarter_chord_wing)

    @Attribute
    def wing_aspect_ratio(self):
        return self.wingspan**2 / self.wing_surface_area

    @Part
    def right_wing(self):
        return LiftingSurface(
            name = "Main wing",
            root_af = self.wing_airfoil_id,
            tip_af = self.wing_airfoil_id,
            root_chord = 0.5,
            taper = 0.5,
            span = 7.5,
            twist = -2.0,
            sweep = 2.0,
            sweep_loc = 0.25,
            dihedral = 2.0,
            incidence_angle = 1.0,
            num_sections = 1,
            mesh_deflection = 1e-4,
            af_cst_order = 5,
            af_num_points = 40,
            af_closed_TE = True,
            position = self.wing_position,
            has_winglet = self.has_winglet,
            winglet_length = self.winglet_length,
            winglet_cant = self.winglet_cant,
            winglet_toe = self.winglet_toe,
            winglet_sweep = self.winglet_sweep,
            winglet_tip_af = self.winglet_tip_af,
            winglet_taper = self.winglet_taper
        )

    @Part
    def left_wing(self):
        return MirroredShape(
            shape_in = self.right_wing,
            reference_point = self.wing_position,
            vector1 = self.position.Vz,
            vector2 = self.position.Vx
            #mesh_deflection=self.mesh_deflection
        )
    
    @Attribute(in_tree = True)
    def main_wing_avl_surface(self):
        return avl.Surface(
            name = "Main Wing",
            n_chordwise = Input(12, validator = GreaterThan(0)),
            chord_spacing = avl.Spacing.cosine,
            n_spanwise = Input(24, validator = GreaterThan(0)),
            span_spacing = avl.Spacing.cosine,
            y_duplicate = self.right_wing.position.point[1],
            sections = [profile.avl_section for profile in self.right_wing.profiles]   
        )

    @Attribute
    def hor_tail_position(self):
        return translate(self.position,
                         'x', self.hor_tail_pos_long * self.fuselage_length,
                         'z', self.ver_tail_height)

    @Part
    def right_hor_tail(self):
        return LiftingSurface(
            name = "Horizontal tail",
            root_af = self.hor_tail_airfoil_id,
            tip_af = self.hor_tail_airfoil_id,
            root_chord = self.vert_tail.profiles[-1].chord + 0.1,
            taper = self.hor_tail_taper,
            span = self.hor_tail_span,
            twist = self.hor_tail_twist,
            sweep = self.hor_tail_sweep,
            sweep_loc = 0.25,
            dihedral = self.hor_tail_dihedral,
            incidence_angle = self.hor_tail_incidence,
            num_sections = 1,
            mesh_deflection = 1e-4,
            af_cst_order = 5,
            af_num_points = 40,
            af_closed_TE = True,
            position = self.hor_tail_position,
            has_winglet = False,
            winglet_tip_af = 'NACA 0010'
        )

    @Part
    def left_hor_tail(self):
        return MirroredShape(
            shape_in = self.right_hor_tail,
            reference_point = self.hor_tail_position,
            vector1 = self.position.Vz,
            vector2 = self.position.Vx
            #mesh_deflection=self.mesh_deflection
        )
    
    @Attribute(in_tree = True)
    def horizontal_tail_avl_surface(self):
        return avl.Surface(
            name = "Horizontal tail",
            n_chordwise = Input(8, validator = GreaterThan(0)),
            chord_spacing = avl.Spacing.cosine,
            n_spanwise = Input(16, validator = GreaterThan(0)),
            span_spacing = avl.Spacing.cosine,
            y_duplicate = self.right_hor_tail.position.point[1],
            sections = [profile.avl_section for profile in self.right_hor_tail.profiles]   
        )

    @Attribute
    def ver_tail_position(self):
        return rotate(translate(self.position,
                                'x', self.ver_tail_pos_long * self.fuselage_length),
                      'x', np.radians(90))

    @Part
    def vert_tail(self):
        return LiftingSurface(
            name = "Vertical tail",
            root_af = "NACA 0012",
            tip_af = "NACA 0012",
            root_chord = self.ver_tail_root_chord,
            taper = self.ver_tail_taper,
            span = self.ver_tail_height,
            twist = 0.0,
            sweep = self.ver_tail_sweep,
            sweep_loc = 0.0,
            dihedral = 0.0,
            incidence_angle = 0.0,
            num_sections = 1,
            mesh_deflection = 1e-4,
            af_cst_order = 5,
            af_num_points = 40,
            af_closed_TE = True,
            position = self.ver_tail_position,
            has_winglet = False,
            winglet_tip_af = 'NACA 0010'
        )
    
    @Attribute(in_tree = True)
    def vertical_tail_avl_surface(self):
        return avl.Surface(
            name = "Vertical tail",
            n_chordwise = Input(8, validator = GreaterThan(0)),
            chord_spacing = avl.Spacing.cosine,
            n_spanwise = Input(12, validator = GreaterThan(0)),
            span_spacing = avl.Spacing.cosine,
            y_duplicate = None,
            sections = [profile.avl_section for profile in self.vert_tail.profiles]   
        )

    @Part
    def fuselage(self):
        return GliderFuselage(
            position = self.position, #Starts at origin
            L = self.fuselage_length,
            D = self.fuselage_max_diameter,
            mesh_deflection=1e-4,
            wing_position = self.wing_position,
        )

    @Attribute
    def glider_x_cog(self):
        glider_wb = WeightAndBalance(min_pilot_mass=self.min_pilot_mass,
                                     max_pilot_mass=self.max_pilot_mass,
                                     current_pilot_mass=self.current_pilot_mass,
                                     glider_structure_material=self.glider_structure_material,
                                     right_wing_cog=self.right_wing.cog,
                                     left_wing_cog=self.right_wing.cog,
                                     vertical_tail_cog= self.vert_tail.cog,
                                     right_hor_tail_cog=self.right_hor_tail.cog,
                                     left_hor_tail_cog=self.left_hor_tail.cog,
                                     fuselage_cog=self.fuselage.fuselage_solid.cog,
                                     pilot_cog=self.fuselage.canopy_ellipse.center,
                                     right_wing_volume=self.right_wing.volume,
                                     left_wing_volume = self.right_wing.volume, #Mirrored has no volume for some reason (assume symmetrical)
                                     vertical_tail_volume = self.vert_tail.volume,
                                     right_hor_tail_volume = self.right_hor_tail.volume,
                                     left_hor_tail_volume = self.right_hor_tail.volume, #Mirrored has no volume for some reason (assume symmetrical)
                                     fuselage_volume = self.fuselage.fuselage_solid.volume,
        )
        current_x_cog = glider_wb.get_current_cog
        fwd_limit_x_cog = glider_wb.get_fwd_limit_cog
        bwd_limit_x_cog = glider_wb.get_bwd_limit_cog
        return current_x_cog, fwd_limit_x_cog, bwd_limit_x_cog

    @Attribute
    def glider_empty_mass(self):
        glider_wb = WeightAndBalance(min_pilot_mass=self.min_pilot_mass,
                                     max_pilot_mass=self.max_pilot_mass,
                                     current_pilot_mass=self.current_pilot_mass,
                                     glider_structure_material=self.glider_structure_material,
                                     right_wing_cog=self.right_wing.cog,
                                     left_wing_cog=self.right_wing.cog,
                                     vertical_tail_cog= self.vert_tail.cog,
                                     right_hor_tail_cog=self.right_hor_tail.cog,
                                     left_hor_tail_cog=self.left_hor_tail.cog,
                                     fuselage_cog=self.fuselage.fuselage_solid.cog,
                                     pilot_cog=self.fuselage.canopy_ellipse.center,
                                     right_wing_volume=self.right_wing.volume,
                                     left_wing_volume = self.right_wing.volume, #Mirrored has no volume for some reason (assume symmetrical)
                                     vertical_tail_volume = self.vert_tail.volume,
                                     right_hor_tail_volume = self.right_hor_tail.volume,
                                     left_hor_tail_volume = self.right_hor_tail.volume, #Mirrored has no volume for some reason (assume symmetrical)
                                     fuselage_volume = self.fuselage.fuselage_solid.volume
        )
        current_empty_mass = glider_wb.get_total_empty_mass
        return current_empty_mass

    @action(button_label = "plot")
    def scissor_plot(self):
        plot = ScissorPlot(
            wing_x_location = self.wing_position[0], #Should technically be MAC position
            current_x_cog= self.glider_x_cog[0],
            fwd_limit_x_cog= self.glider_x_cog[1],
            bwd_limit_x_cog= self.glider_x_cog[2],
            SM= self.SM,
            x_ac= 0.25,
            s_h= self.hor_tail_surface_area,
            s= self.wing_surface_area,
            l_h= self.tail_length,
            chord= self.right_wing.mean_aerodynamic_chord,
            cm_ac=-0.05,
            cl_a_min_h=0.7,
            cl_h=-0.2,
            cl_alpha_h=5,
            cl_alpha_a_min_h=6,
            velocity=55,
            velocity_h=55,
            wingspan = self.wingspan,
            m_tv=abs(self.hor_tail_position[-1] - self.wing_position[-1]),
            sweep_4c= np.deg2rad(self.wing_sweep),
            AR= self.wing_aspect_ratio,
        )

        # Plot
        plot.plot_scissor_plot()

        return plot
    
    @Part
    def Q3D_params(self):
        return Q3DData()

    @action(label = "Run Q3D")
    def q3d_data(self):
        """All inputs and results from running Q3D (MATLAB)"""
        self.q3d_res = MATLAB_Q3D_ENGINE.run_q3d_cst(
            self.right_wing.q3d_planform_geom,
            self.right_wing.q3d_cst_airfoils,
            self.right_wing.q3d_eta_airfoils,
            matlab.double(self.right_wing.incidence_angle),
            self.Q3D_params.mach_number,
            self.Q3D_params.reynolds_number,
            self.Q3D_params.velocity,
            self.Q3D_params.alpha,
            self.Q3D_params.altitude,
            self.Q3D_params.density
        )

    @Attribute
    def q3d_wing_data(self):
        result = getattr(self, "q3d_res", None)
        if result is not None:
            return convert_matlab_dict(result["Wing"])
        else:
            return "Evaluate aerodynamics to view property"

    @Attribute
    def q3d_section_data(self):
        result = getattr(self, "q3d_res", None)
        if result is not None:
            return convert_matlab_dict(result["Section"])
        else:
            return "Evaluate aerodynamics to view property"

    @Attribute
    def wing_cl(self) -> float:
        result = getattr(self, "q3d_res", None)
        if result is not None:
            return result["CLwing"]
        else:
            return "Evaluate aerodynamics to view property"

    @Attribute
    def wing_cd(self) -> float:
        result = getattr(self, "q3d_res", None)
        if result is not None:
            return result["CDwing"]
        else:
            return "Evaluate aerodynamics to view property"

    @Attribute
    def wing_cm(self) -> float:
        result = getattr(self, "q3d_res", None)
        if result is not None:
            return result["CMwing"]
        else:
            return "Evaluate aerodynamics to view property"
        
    @Attribute(in_tree = True)
    def avl_surfaces(self):
        return [self.main_wing_avl_surface, self.horizontal_tail_avl_surface, self.vertical_tail_avl_surface]
    
    @Part
    def avl_configuration(self):
        """Configurations are made separately for each Mach number that is provided."""
        return avl.Configuration(name='cruise analysis',
                                 reference_area=self.wing_surface_area,
                                 reference_span=self.wingspan,
                                 reference_chord=self.right_wing.mean_aerodynamic_chord,
                                 reference_point=self.position.point,
                                 surfaces=self.avl_surfaces,
                                 mach= 0.0)
    
    @Attribute
    def avl_settings(self):
        return {'alpha': avl.Parameter(name='alpha',
                                         setting='CL',
                                         value=self.cl_cr)}
    
    @Part
    def avl_case(self):
        """avl case definition using the avl_settings dictionary defined above"""
        return avl.Case(name='fixed_cl',  # name _must_ correspond to type of case
                        settings=self.avl_settings)
    
    @Part
    def avl_analysis(self):
        return avl.Interface(configuration=self.avl_configuration,
                             # note: AVL always expects a list of cases!
                             cases=[self.avl_case])
    
    @Attribute
    def full_aircraft_moment_coefficient(self):
        return {result['Name']: result['Totals']['CMtot']
                for case_name, result in self.avl_analysis.results.items()}

if __name__ == '__main__':
    from parapy.gui import display
    glider = Glider(name="glider")
    display(glider)<|MERGE_RESOLUTION|>--- conflicted
+++ resolved
@@ -16,14 +16,13 @@
 # Custom imports
 from .lifting_surface import LiftingSurface, LiftingSection
 from .fuselage import GliderFuselage
-<<<<<<< HEAD
+
 from ..analysis import ScissorPlot
 from ..core import airfoil_found, convert_matlab_dict
 from ..external import MATLAB_Q3D_ENGINE, Q3DData
-=======
 from ..analysis import ScissorPlot, WeightAndBalance
 from ..core import airfoil_found
->>>>>>> 49c7702f
+
 
 class Glider(GeomBase):
 
@@ -60,13 +59,9 @@
     winglet_taper: float = Input(0.5, Range(0.1, 1.0))                                      # Winglet taper ratio
 
     # Horizontal tail parameters
-<<<<<<< HEAD
-    hor_tail_airfoil_id: float = Input('NACA 0011', validator = airfoil_found)              # Horizontal tail airfoil profile
-    hor_tail_span: float = Input(1, validator = Range(0.3, 3))                              # Horizontal tail span
-=======
     hor_tail_airfoil_id: float = Input('NACA 0010', validator = airfoil_found)              # Horizontal tail airfoil profile
     hor_tail_span: float = Input(1, validator = Range(0.3, 4))                              # Horizontal tail span
->>>>>>> 49c7702f
+
     hor_tail_pos_long: float = Input(1, validator = Range(0.5, 1.3))                        # Horizontal tail position as fraction of fuselage length
     hor_tail_twist: float = Input(0, validator=Range(-5.0, 5.0))                            # Twist of tip w.r.t root in [deg]
     hor_tail_dihedral: float = Input(0.0, validator=Range(-5.0, 5.0))                       # Dihedral angle [deg]
