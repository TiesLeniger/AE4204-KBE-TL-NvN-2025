--- conflicted
+++ resolved
@@ -9,11 +9,7 @@
 from parapy.geom import GeomBase, translate, rotate, MirroredShape
 from parapy.core import Input, Attribute, Part, action
 from parapy.core.widgets import Dropdown
-<<<<<<< HEAD
-from parapy.core.validate import OneOf, Range, GE, GreaterThan
-=======
 from parapy.core.validate import OneOf, Range, GE, Validator
->>>>>>> f8c9a25a
 
 from glidesign.geometry import lifting_surface
 # Custom imports
